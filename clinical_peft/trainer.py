--- conflicted
+++ resolved
@@ -42,11 +42,7 @@
     PEFT_CONFIGS,
 )
 from .models.llama import LlamaForQuestionAnswering, LlamaForTokenClassification
-<<<<<<< HEAD
 from .utils import common_utils
-=======
-from .utils.common_utils import print_gpu_utilization, setup_random_seed
->>>>>>> 04668e69
 from .utils.dataset_utils import preprocess_dataset
 from .utils.model_utils import load_peft_config, set_class_weights, set_metrics
 
@@ -300,13 +296,7 @@
         if torch.cuda.device_count() > 1:
             accelerator.sync_gradients = False
 
-<<<<<<< HEAD
         prev_dev_loss = 10000
-=======
-        gpu_utilisation = print_gpu_utilization()
-        accelerator.print(f"GPU memory occupied: {gpu_utilisation} MB.")
-
->>>>>>> 04668e69
         for epoch in range(num_epochs):
             accelerator.print(f" >>> Epoch {epoch + 1} / {num_epochs}")
             model.train()
